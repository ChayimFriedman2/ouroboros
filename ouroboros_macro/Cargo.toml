--- conflicted
+++ resolved
@@ -1,10 +1,6 @@
 [package]
 name = "ouroboros_macro"
-<<<<<<< HEAD
-version = "0.3.0"
-=======
-version = "0.2.3"
->>>>>>> 43380c94
+version = "0.4.0"
 authors = ["Joshua Maros <joshua-maros@github.com>"]
 edition = "2018"
 license = "MIT OR Apache-2.0"
