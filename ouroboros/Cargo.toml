--- conflicted
+++ resolved
@@ -1,10 +1,6 @@
 [package]
 name = "ouroboros"
-<<<<<<< HEAD
-version = "0.3.0"
-=======
-version = "0.2.3"
->>>>>>> 43380c94
+version = "0.4.0"
 authors = ["Joshua Maros <joshua-maros@github.com>"]
 edition = "2018"
 license = "MIT OR Apache-2.0"
@@ -14,5 +10,5 @@
 repository = "https://github.com/joshua-maros/ouroboros"
 
 [dependencies]
-ouroboros_macro = { version = "0.3", path = "../ouroboros_macro" }
+ouroboros_macro = { version = "0.4", path = "../ouroboros_macro" }
 stable_deref_trait = "1.2"